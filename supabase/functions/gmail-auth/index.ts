import { serve } from "https://deno.land/std@0.190.0/http/server.ts";
import { createClient } from 'https://esm.sh/@supabase/supabase-js@2.39.3';

const corsHeaders = {
  'Access-Control-Allow-Origin': '*',
  'Access-Control-Allow-Headers': 'authorization, x-client-info, apikey, content-type',
};

interface AuthRequest {
  code: string;
  userId: string;
}

const handler = async (req: Request): Promise<Response> => {
  // Handle CORS preflight requests
  if (req.method === 'OPTIONS') {
    return new Response(null, { headers: corsHeaders });
  }

  try {
    console.log('Gmail auth request received');
    
    const supabaseClient = createClient(
      Deno.env.get('SUPABASE_URL') ?? '',
      Deno.env.get('SUPABASE_SERVICE_ROLE_KEY') ?? ''
    );

    const url = new URL(req.url);
<<<<<<< HEAD
    // Determine the correct site URL based on the request
    let baseSiteUrl = Deno.env.get('SITE_URL') || Deno.env.get('FRONTEND_URL') || 'http://localhost:3001';
    let siteUrl = baseSiteUrl;
    
    // Check if this is coming from a Lovable environment
    const referer = req.headers.get('referer');
    const origin = req.headers.get('origin');
    
    console.log('Headers for URL detection:', { referer, origin });
    
    if (referer && referer.includes('lovable.app')) {
      // Extract the Lovable URL from the referer
      const lovableUrl = new URL(referer);
      siteUrl = `${lovableUrl.protocol}//${lovableUrl.host}`;
      console.log('Detected Lovable environment from referer, using site URL:', siteUrl);
    } else if (origin && origin.includes('lovable.app')) {
      siteUrl = origin;
      console.log('Detected Lovable environment from origin, using site URL:', siteUrl);
    } else if (referer && referer.includes('ayra-unified-suite')) {
      siteUrl = 'https://ayra-unified-suite.lovable.app';
      console.log('Using production Lovable URL:', siteUrl);
    } else {
      // Ensure we only use the base URL without any path
      siteUrl = new URL(baseSiteUrl).origin;
    }
    
    // Also check for specific Lovable preview URL pattern
    if ((siteUrl === 'http://localhost:3001' || siteUrl === 'http://localhost:3000' || siteUrl === 'http://localhost:8080') && (referer || origin)) {
      const sourceUrl = referer || origin;
      if (sourceUrl && sourceUrl.includes('5eb95c88-7b91-431d-abcd-024a8536e78a.lovable.app')) {
        siteUrl = 'https://id-preview--5eb95c88-7b91-431d-abcd-024a8536e78a.lovable.app';
        console.log('Using specific Lovable preview URL:', siteUrl);
      }
    }
=======
    const baseSiteUrl = Deno.env.get('SITE_URL') || Deno.env.get('FRONTEND_URL') || 'https://ayra-unified-suite.lovable.app';
    // Ensure we only use the base URL without any path
    const siteUrl = new URL(baseSiteUrl).origin;
>>>>>>> 3945e298
    const pathname = url.pathname;

    if (req.method === 'GET') {
      // Check if this is a callback request
      if (pathname.includes('/callback')) {
        // Handle OAuth callback
        const code = url.searchParams.get('code');
        const state = url.searchParams.get('state'); // This is the user ID
        const error = url.searchParams.get('error');
        
        if (error) {
          // Check if this looks like a mobile request
          const userAgent = req.headers.get('user-agent') || '';
          const isMobile = /Mobile|Android|iPhone|iPad/i.test(userAgent);
          
          const redirect = `${siteUrl.replace(/\/$/, '')}/account?gmail_auth=error&error=${encodeURIComponent(error)}`;
          return new Response(null, {
            status: 302,
            headers: { 'Location': redirect, ...corsHeaders },
          });
        }

        if (!code || !state) {
          // Check if this looks like a mobile request
          const userAgent = req.headers.get('user-agent') || '';
          const isMobile = /Mobile|Android|iPhone|iPad/i.test(userAgent);
          
          const redirect = `${siteUrl.replace(/\/$/, '')}/account?gmail_auth=error&error=${encodeURIComponent('Missing authorization code')}`;
          return new Response(null, {
            status: 302,
            headers: { 'Location': redirect, ...corsHeaders },
          });
        }

        // Exchange code for tokens
        const clientId = Deno.env.get('GOOGLE_CLIENT_ID');
        const clientSecret = Deno.env.get('GOOGLE_CLIENT_SECRET');
        const redirectUri = `${Deno.env.get('SUPABASE_URL')}/functions/v1/gmail-auth/callback`;

        try {
          // Exchange authorization code for tokens
          const tokenResponse = await fetch('https://oauth2.googleapis.com/token', {
            method: 'POST',
            headers: {
              'Content-Type': 'application/x-www-form-urlencoded',
            },
            body: new URLSearchParams({
              client_id: clientId!,
              client_secret: clientSecret!,
              code: code,
              grant_type: 'authorization_code',
              redirect_uri: redirectUri,
            }),
          });

          if (!tokenResponse.ok) {
            throw new Error('Failed to exchange code for tokens');
          }

          const tokens = await tokenResponse.json();
          
          // Get user's email address
          const userInfoResponse = await fetch('https://www.googleapis.com/oauth2/v2/userinfo', {
            headers: {
              'Authorization': `Bearer ${tokens.access_token}`,
            },
          });

          if (!userInfoResponse.ok) {
            throw new Error('Failed to get user info');
          }

          const userInfo = await userInfoResponse.json();

          // Store the connection in the database
          const { error: dbError } = await supabaseClient
            .from('gmail_connections')
            .upsert({
              user_id: state,
              email_address: userInfo.email,
              access_token: tokens.access_token,
              refresh_token: tokens.refresh_token || '',
              is_active: true,
            }, {
              onConflict: 'user_id,email_address'
            });

          if (dbError) {
            console.error('Database error:', dbError);
            throw dbError;
          }

          console.log('Gmail connection saved successfully');

          // Check if this looks like a mobile request
          const userAgent = req.headers.get('user-agent') || '';
          const isMobile = /Mobile|Android|iPhone|iPad/i.test(userAgent);
          
          const redirect = `${siteUrl.replace(/\/$/, '')}/?gmail_auth=success`;
          console.log('Redirecting to:', redirect);
          console.log('Site URL:', siteUrl);
          
          // Use proper HTTP redirect
          return new Response(null, {
            status: 302,
            headers: { 
              'Location': redirect,
              ...corsHeaders 
            },
          });

        } catch (err: any) {
          console.error('Error processing OAuth callback:', err);
          const redirect = `${siteUrl.replace(/\/$/, '')}/account?gmail_auth=error&error=${encodeURIComponent(err.message)}`;
          return new Response(null, {
            status: 302,
            headers: { 'Location': redirect, ...corsHeaders },
          });
        }
      }

      // Generate OAuth URL for initial request
      const userId = url.searchParams.get('userId');
      
      if (!userId) {
        throw new Error('User ID is required');
      }

      const clientId = Deno.env.get('GOOGLE_CLIENT_ID');
      const redirectUri = `${Deno.env.get('SUPABASE_URL')}/functions/v1/gmail-auth/callback`;
      
      const scope = 'https://www.googleapis.com/auth/gmail.modify https://www.googleapis.com/auth/gmail.send https://www.googleapis.com/auth/gmail.compose https://www.googleapis.com/auth/calendar https://www.googleapis.com/auth/userinfo.email';
      
      const authUrl = `https://accounts.google.com/o/oauth2/v2/auth?` +
        `client_id=${clientId}&` +
        `redirect_uri=${encodeURIComponent(redirectUri)}&` +
        `response_type=code&` +
        `scope=${encodeURIComponent(scope)}&` +
        `access_type=offline&` +
        `prompt=consent&` +
        `state=${userId}`;

      return new Response(JSON.stringify({ authUrl }), {
        status: 200,
        headers: { 'Content-Type': 'application/json', ...corsHeaders },
      });
    }

    if (req.method === 'POST') {
      // Exchange code for tokens
      const { code, userId }: AuthRequest = await req.json();
      
      if (!code || !userId) {
        throw new Error('Code and userId are required');
      }

      const clientId = Deno.env.get('GOOGLE_CLIENT_ID');
      const clientSecret = Deno.env.get('GOOGLE_CLIENT_SECRET');
      const redirectUri = `${Deno.env.get('SUPABASE_URL')}/functions/v1/gmail-auth/callback`;

      // Exchange authorization code for tokens
      const tokenResponse = await fetch('https://oauth2.googleapis.com/token', {
        method: 'POST',
        headers: {
          'Content-Type': 'application/x-www-form-urlencoded',
        },
        body: new URLSearchParams({
          client_id: clientId!,
          client_secret: clientSecret!,
          code: code,
          grant_type: 'authorization_code',
          redirect_uri: redirectUri,
        }),
      });

      if (!tokenResponse.ok) {
        throw new Error('Failed to exchange code for tokens');
      }

      const tokens = await tokenResponse.json();
      
      // Get user's email address
      const userInfoResponse = await fetch('https://www.googleapis.com/oauth2/v2/userinfo', {
        headers: {
          'Authorization': `Bearer ${tokens.access_token}`,
        },
      });

      if (!userInfoResponse.ok) {
        throw new Error('Failed to get user info');
      }

      const userInfo = await userInfoResponse.json();

      // Store the connection in the database
      const { error } = await supabaseClient
        .from('gmail_connections')
        .upsert({
          user_id: userId,
          email_address: userInfo.email,
          access_token: tokens.access_token,
          refresh_token: tokens.refresh_token || '',
          is_active: true,
        }, {
          onConflict: 'user_id,email_address'
        });

      if (error) {
        console.error('Database error:', error);
        throw error;
      }

      console.log('Gmail connection saved successfully');

      return new Response(JSON.stringify({ 
        success: true, 
        email: userInfo.email 
      }), {
        status: 200,
        headers: { 'Content-Type': 'application/json', ...corsHeaders },
      });
    }

    return new Response('Method not allowed', { status: 405, headers: corsHeaders });

  } catch (error: any) {
    console.error('Error in gmail-auth function:', error);
    return new Response(
      JSON.stringify({ error: error.message }),
      {
        status: 500,
        headers: { 'Content-Type': 'application/json', ...corsHeaders },
      }
    );
  }
};

serve(handler);<|MERGE_RESOLUTION|>--- conflicted
+++ resolved
@@ -26,46 +26,9 @@
     );
 
     const url = new URL(req.url);
-<<<<<<< HEAD
     // Determine the correct site URL based on the request
     let baseSiteUrl = Deno.env.get('SITE_URL') || Deno.env.get('FRONTEND_URL') || 'http://localhost:3001';
     let siteUrl = baseSiteUrl;
-    
-    // Check if this is coming from a Lovable environment
-    const referer = req.headers.get('referer');
-    const origin = req.headers.get('origin');
-    
-    console.log('Headers for URL detection:', { referer, origin });
-    
-    if (referer && referer.includes('lovable.app')) {
-      // Extract the Lovable URL from the referer
-      const lovableUrl = new URL(referer);
-      siteUrl = `${lovableUrl.protocol}//${lovableUrl.host}`;
-      console.log('Detected Lovable environment from referer, using site URL:', siteUrl);
-    } else if (origin && origin.includes('lovable.app')) {
-      siteUrl = origin;
-      console.log('Detected Lovable environment from origin, using site URL:', siteUrl);
-    } else if (referer && referer.includes('ayra-unified-suite')) {
-      siteUrl = 'https://ayra-unified-suite.lovable.app';
-      console.log('Using production Lovable URL:', siteUrl);
-    } else {
-      // Ensure we only use the base URL without any path
-      siteUrl = new URL(baseSiteUrl).origin;
-    }
-    
-    // Also check for specific Lovable preview URL pattern
-    if ((siteUrl === 'http://localhost:3001' || siteUrl === 'http://localhost:3000' || siteUrl === 'http://localhost:8080') && (referer || origin)) {
-      const sourceUrl = referer || origin;
-      if (sourceUrl && sourceUrl.includes('5eb95c88-7b91-431d-abcd-024a8536e78a.lovable.app')) {
-        siteUrl = 'https://id-preview--5eb95c88-7b91-431d-abcd-024a8536e78a.lovable.app';
-        console.log('Using specific Lovable preview URL:', siteUrl);
-      }
-    }
-=======
-    const baseSiteUrl = Deno.env.get('SITE_URL') || Deno.env.get('FRONTEND_URL') || 'https://ayra-unified-suite.lovable.app';
-    // Ensure we only use the base URL without any path
-    const siteUrl = new URL(baseSiteUrl).origin;
->>>>>>> 3945e298
     const pathname = url.pathname;
 
     if (req.method === 'GET') {
